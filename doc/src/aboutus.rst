About
=====

SymPy Development Team
----------------------

SymPy is a team project and it was developed by a lot of people.

Here is a list of contributors together with what they do, (and in some cases links to their
wiki pages), where they describe in
more details what they do and what they are interested in (some people didn't
want to be mentioned here, so see our repository history for a full list).

#. Ondřej Čertík: started the project in 2006, on Jan 4, 2011 passed the project leadership to Aaron Meurer
#. Fabian Pedregosa: everything, reviewing patches, releases, general advice (issues and mailinglist), GSoC 2009
#. Jurjen N.E. Bos: pretty printing and other patches
#. Mateusz Paprocki: GSoC 2007, concrete math module, integration module, new core integration, a lot of patches, general advice, new polynomial module, improvements to solvers, simplifications, patch review
#. Marc-Etienne M.Leveille: matrix patch
#. Brian Jorgensen: GSoC 2007, plotting module and related things, patches
#. Jason Gedge: GSoC 2007, geometry module, a lot of patches and fixes, new core integration
#. Robert Schwarz: GSoC 2007, polynomials module, patches
#. `Pearu Peterson <https://github.com/sympy/sympy/wiki/Pearu-Peterson>`_: new core, sympycore project, general advice (issues and mailinglist)
#. `Fredrik Johansson <https://github.com/sympy/sympy/wiki/Fredrik-Johansson>`_: mpmath project and its integration in SymPy, number theory, combinatorial functions, products & summation, statistics, units, patches, documentation, general advice (issues and mailinglist)
#. Chris Wu: GSoC 2007, linear algebra module
#. Ulrich Hecht: pattern matching and other patches
#. Goutham Lakshminarayan: number theory functions
#. David Lawrence: GHOP, Mathematica parser, square root denesting
#. Jaroslaw Tworek: GHOP, sympify AST implementation, sqrt() refactoring, maxima parser and other patches
#. David Marek: GHOP, derivative evaluation patch, int(NumberSymbol) fix
#. Bernhard R. Link: documentation patch
#. Andrej Tokarčík: GHOP, python printer
#. Or Dvory: GHOP, documentation
#. Saroj Adhikari: bug fixes
#. Pauli Virtanen: bug fix
#. Robert Kern: bug fix, common subexpression elimination
#. James Aspnes: bug fixes
#. Nimish Telang: multivariate lambdas
#. Abderrahim Kitouni: pretty printing + complex expansion bug fixes
#. Pan Peng: ode solvers patch
#. Friedrich Hagedorn: many bug fixes, refactorings and new features added
#. Elrond der Elbenfuerst: pretty printing fix
#. Rizgar Mella: BBP formula for pi calculating algorithm
#. Felix Kaiser: documentation + whitespace testing patches
#. Roberto Nobrega: several pretty printing patches
#. David Roberts: latex printing patches
#. Sebastian Krämer: implemented lambdify/numpy/mpmath cooperation, bug fixes, refactoring, lambdifying of matrices, large printing refactoring and bugfixes
#. Vinzent Steinberg: docstring patches, a lot of bug fixes, nsolve (nonlinear equation systems solver), compiling functions to machine code, patches review
#. Riccardo Gori: improvements and speedups to matrices, many bug fixes
#. Case Van Horsen: implemented optional support for gmpy in mpmath
#. Štěpán Roučka: a lot of bug fixes all over SymPy (matrix, simplification, limits, series, ...)
#. Ali Raza Syed: pretty printing/isympy on windows fix
#. Stefano Maggiolo: many bug fixes, polishings and improvements
#. Robert Cimrman: matrix patches
#. Bastian Weber: latex printing patches
#. Sebastian Krause: match patches
#. Sebastian Kreft: latex printing patches, Dirac delta function, other fixes
#. Dan (coolg49964): documentation fixes
#. Alan Bromborsky: geometric algebra modules
#. Boris Timokhin: matrix fixes
#. Robert (average.programmer): initial piecewise function patch
#. Andy R. Terrel: piecewise function polishing and other patches
#. Hubert Tsang: LaTeX printing fixes
#. Konrad Meyer: policy patch
#. Henrik Johansson: matrix zero finder patch
#. Priit Laes: line integrals, cleanups in ODE, tests added
#. Freddie Witherden: trigonometric simplifications fixes, LaTeX printer improvements
#. Brian E. Granger: second quantization physics module
#. Andrew Straw: lambdify() improvements
#. Kaifeng Zhu: factorint() fix
#. Ted Horst: Basic.__call__() fix, pretty printing fix
#. Andrew Docherty: Fix to series
#. Akshay Srinivasan: printing fix, improvements to integration
#. Aaron Meurer: ODE solvers (GSoC 2009), The Risch Algorithm for integration (GSoC 2010), other fixes, project leader as of Jan 4, 2011
#. Barry Wardell: implement series as function, several tests added
#. Tomasz Buchert: ccode printing fixes, code quality concerning exceptions, documentation
#. Vinay Kumar: polygamma tests
#. Johann Cohen-Tanugi: commutative diff tests
#. Jochen Voss: a test for the @cachit decorator and several other fixes
#. Luke Peterson: improve solve() to handle Derivatives
#. Chris Smith: improvements to solvers, many bug fixes, documentation and test improvements
#. Thomas Sidoti: MathML printer improvements
#. Florian Mickler: reimplementation of convex_hull, several geometry module fixes
#. Nicolas Pourcelot: Infinity comparison fixes, latex fixes
#. Ben Goodrich: Matrix.jacobian() function improvements and fixes
#. Toon Verstraelen: code generation module, latex printing improvements
#. Ronan Lamy: test coverage script; limit, expansion and other fixes and improvements; cleanup
#. James Abbatiello: fixes tests on windows
#. Ryan Krauss: fixes could_extract_minus_sign(), latex fixes and improvements
#. Bill Flynn: substitution fixes
#. Kevin Goodsell: Fix to Integer/Rational
#. Jorn Baayen: improvements to piecewise functions and latex printing, bug fixes
#. Eh Tan: improve trigonometric simplification
#. Renato Coutinho: derivative improvements
#. Oscar Benjamin: latex printer fix, gcd bug fix
#. Øyvind Jensen: implemented coupled cluster expansion and wick theorem, improvements to assumptions, bugfixes
#. Julio Idichekop Filho: indentation fixes, docstring improvements
#. Łukasz Pankowski: fix matrix multiplication with numpy scalars
#. Chu-Ching Huang: fix 3d plotting example
#. Fernando Perez: symarray() implemented
#. Raffaele De Feo: fix non-commutative expansion
#. Christian Muise: fixes to logic module
#. Matt Curry: GSoC 2010 project (symbolic quantum mechanics)
#. Kazuo Thow: cleanup pretty printing tests
#. Christian Schubert: Fix to sympify()
#. Jezreel Ng: fix hyperbolic functions rewrite
#. James Pearson: Py3k related fixes
#. Matthew Brett: fixes to lambdify
#. Addison Cugini: GSoC 2010 project (quantum computing)
#. Nicholas J.S. Kinar: improved documentation about "Immutability of Expressions"
#. Harold Erbin: Geometry related work
#. Thomas Dixon: fix a limit bug
#. Cristóvão Sousa: implements _sage_ method for sign function.
#. Andre de Fortier Smit: doctests in matrices improved
#. Mark Dewing: Fixes to Integral/Sum, MathML work
#. Alexey U. Gudchenko: various work in matrices
#. Gary Kerr: fix examples, docs
#. Sherjil Ozair: fixes to SparseMatrix
#. Oleksandr Gituliar: fixes to Matrix
#. Sean Vig: Quantum improvement
#. Prafullkumar P. Tale: fixed plotting documentation
#. Vladimir Perić: fix some Python 3 issues
#. Tom Bachmann: fixes to Real
#. Yuri Karadzhov: improvements to hyperbolic identities
#. Vladimir Lagunov: improvements to the geometry module
#. Matthew Rocklin: stats, sets, matrix expressions
#. Saptarshi Mandal: Test for an integral
#. Gilbert Gede: Tests for solvers
#. Anatolii Koval: Infinite 1D box example
#. Tomo Lazovich: fixes to quantum operators
#. Pavel Fedotov: fix to is_number
#. Kibeom Kim: fixes to cse function and preorder_traversal
#. Gregory Ksionda: fixes to Integral instantiation
#. Tomáš Bambas: prettier printing of examples
#. Jeremias Yehdegho: fixes to the nthoery module
#. Jack McCaffery: fixes to asin and acos
#. Raymond Wong: Quantum work
#. Luca Weihs: improvements to the geometry module
#. Shai 'Deshe' Wyborski: fix to numeric evaluation of hypergeometric sums
#. Thomas Wiecki: Fix Sum.diff
#. Óscar Nájera: better Laguerre polynomial generator
#. Mario Pernici: faster algorithm for computing Groebner bases
#. Benjamin McDonald: Fix bug in geometry
#. Sam Magura: Improvements to Plot.saveimage
#. Stefan Krastanov: Make Pyglet an external dependency
#. Bradley Froehle: Fix shell command to generate modules in setup.py
#. Min Ragan-Kelley: Fix isympy to work with IPython 0.11
#. Nikhil Sarda: Fix to combinatorics/prufer
#. Emma Hogan: Fixes to the documentation
#. Jason Moore: Fixes to the mechanics module
#. Julien Rioux: Fix behavior of some deprecated methods
#. Roberto Colistete, Jr.: Add num_columns option to the pretty printer
#. Raoul Bourquin: Implement Euler numbers
#. Gert-Ludwig Ingold: Correct derivative of coth
#. Srinivas Vasudevan: Implementation of Catalan numbers
#. Miha Marolt: Add numpydoc extension to the Sphinx docs, fix ode_order
#. Tim Lahey: Rotation matrices
#. Luis Garcia: update examples in symarry
#. Matt Rajca: Code quality fixes
#. David Li: Documentation fixes
#. David Ju: Increase test coverage, fixes to KroneckerDelta
#. Alexandr Gudulin: Code quality fixes
#. Bilal Akhtar: isympy man page
#. Grzegorz Świrski: Fix to latex(), MacPorts portfile
#. Matt Habel: SymPy-wide pyflakes editing
#. Nikolay Lazarov: Translation of the tutorial to Bulgarian
#. Nichita Utiu: Add pretty printing to Product()
#. Tristan Hume: Fixes to test_lambdify.py
#. Imran Ahmed Manzoor: Fixes to the test runner
#. Steve Anton: pyflakes cleanup of various modules, documentation fixes for logic
#. Sam Sleight: Fixes to geometry documentation
#. tsmars15: Fixes to code quality
#. Chancellor Arkantos: Fixes to the logo
#. Stepan Simsa: Translation of the tutorial to Czech
#. Tobias Lenz: Unicode pretty printer for Sum
#. Siddhanathan Shanmugam: Documentation fixes for the Physics module
#. Tiffany Zhu: Improved the latex() docstring
#. Alexey Subach: Translation of the tutorial to Russian
#. Joan Creus: Improvements to the test runner
#. Geoffry Song: Improve code coverage
#. Puneeth Chaganti: Fix for the tutorial
#. Marcin Kostrzewa: SymPy Cheatsheet
#. Jim Zhang: Fixes to AUTHORS and .mailmap
#. Natalia Nawara: Fixes to Product()
#. vishal: Update the Czech tutorial translation to use a .po file
#. Shruti Mangipudi: added See Also documentation to Matrices
#. Davy Mao: Documentation
#. Swapnil Agarwal: added See Also documentation to ntheory, functions
#. Kendhia: Add XFAIL tests
#. jerryma1121: See Also documentation for geometry
#. Joachim Durchholz: corrected spacing issues identified by PyDev
#. Martin Povišer: fix problem with rationaltools
#. Siddhant Jain: See Also documentation for functions/special
#. Kevin Hunter: Improvements to the inequality classes
#. Michael Mayorov: Improvement to series
#. Nathan Alison: Additions to the stats module
#. Christian Bühler: remove use of set_main() in GA
#. Carsten Knoll: improvement to preview()
#. M R Bharath: modified use of int_tested, improvement to Permutation
#. Matthias Toews: File permissions
#. Sergiu Ivanov: Fixes to zoo, SymPyDeprecationWarning
#. Jorge E. Cardona: Cleanup in polys
#. Sanket Agarwal: Rewrite coverage_doctest.py script
#. Manoj Babu K.: Improve gamma function
#. Sai Nikhil: Fix to Heavyside with complex arguments
#. Aleksandar Makelov: Fixes regarding the dihedral group generator
#. Raphael Michel: German translation of the tutorial
#. Sachin Irukula: Changes to allow Dict sorting
#. Ashwini Oruganti: Changes to Pow printing
#. Andreas Kloeckner: Fix to cse()
#. Prateek Papriwal: improve summation documentation
#. Arpit Goyal: Improvements to Integral and Sum
#. Angadh Nanjangud: in physics.mechanics, added a function and tests for the parallel axis theorem
#. Comer Duncan: added dual, is_antisymmetric, and det_lu_decomposition to matrices.py
#. Jens H. Nielsen: added sets to modules listing, update IPython printing extension
#. Joseph Dougherty: modified whitespace cleaning to remove multiple newlines at eof
#. marshall2389: Spelling correction
#. Guru Devanla: Implemented quantum density operator
#. George Waksman: Implemented JavaScript code printer and MathML printer
<<<<<<< HEAD
#. Angus Griffith: Fix bug in rsolve
#. Timothy Reluga: Rewrite trigonometric functions as rationals
#. Brian Stephanik: Test for a bug in fcode
=======
#. Ljubiša Moćić: Serbian translation of the tutorial
#. Piotr Korgul: Polish translation of the tutorial
#. Rom le Clair: French translation of the tutorial
#. Alexandr Popov: Fixes to Pauli algebra
#. Saurabh Jha: Work on Kauers algorithm
#. Tarun Gaba: Implemented some trigonometric integrals
#. Takafumi Arakaki: Add info target to the doc Makefile
>>>>>>> bc35cf9e

Up-to-date list in the order of the first contribution is given in the `AUTHORS
<https://github.com/sympy/sympy/blob/master/AUTHORS>`_ file.

You can find a brief history of SymPy in the README.

Financial and Infrastructure Support
------------------------------------

* `Google <http://www.google.com/corporate/>`_: SymPy has received generous
  financial support from Google in various years through the `Google Summer of
  Code <http://www.google-melange.com/>`_ program by providing stipends:

  * in 2007 for 5 students (`GSoC 2007 <http://code.google.com/p/sympy/wiki/GSoC2007>`_)
  * in 2008 for 1 student (`GSoC 2008 <http://code.google.com/p/sympy/wiki/GSoC2008>`_)
  * in 2009 for 5 students (`GSoC 2009 <http://code.google.com/p/sympy/wiki/GSoC2010>`_)
  * in 2010 for 5 students (`GSoC 2010 <http://code.google.com/p/sympy/wiki/GSoC2010>`_)
  * in 2011 for 9 studends (`GSoC 2011 <https://github.com/sympy/sympy/wiki/Gsoc-2011-report>`_)
  * in 2012 for 6 students (`GSoC 2012 <https://github.com/sympy/sympy/wiki/Gsoc-2012-report>`_)

* `Python Software Foundation (PSF) <http://www.python.org/psf/>`_ has hosted
  various GSoC studends over the years:

  * 3 GSoC 2007 students (Brian, Robert and Jason)
  * 1 GSoC 2008 student (Fredrik)
  * 2 GSoC 2009 students (Freddie and Priit)
  * 4 GSoC 2010 students (Aaron, Christian, Matthew and Øyvind)

* `Portland State University (PSU) <http://www.pdx.edu/>`_ has hosted following
  GSoC students:

  * 1 student (Chris) in 2007
  * 3 students (Aaron, Dale and Fabian) in 2009
  * 1 student (Addison) in 2010

* `The Space Telescope Science Institute <http://www.stsci.edu/portal/>`_: STScI hosted 1 GSoC 2007 student (Mateusz)

* Several 13-17 year old pre-university students contributed as part of
  Google's `Code-In
  <http://www.google-melange.com/gci/homepage/google/gci2011>`_ 2011.  (`GCI
  2011 <http://www.google-melange.com/gci/org/google/gci2011/sympy>`_)

* `Simula Research Laboratory <http://www.simula.no/>`_: supports Pearu Peterson work in SymPy/SymPy Core projects

* `GitHub <https://github.com/about>`_ is providing us with development
  and collaboration tools

License
-------

Unless stated otherwise, all files in the SymPy project, SymPy's webpage (and
wiki), all images and all documentation including this User's Guide are licensed
using the new BSD license:

.. literalinclude:: ../../LICENSE<|MERGE_RESOLUTION|>--- conflicted
+++ resolved
@@ -216,11 +216,9 @@
 #. marshall2389: Spelling correction
 #. Guru Devanla: Implemented quantum density operator
 #. George Waksman: Implemented JavaScript code printer and MathML printer
-<<<<<<< HEAD
 #. Angus Griffith: Fix bug in rsolve
 #. Timothy Reluga: Rewrite trigonometric functions as rationals
 #. Brian Stephanik: Test for a bug in fcode
-=======
 #. Ljubiša Moćić: Serbian translation of the tutorial
 #. Piotr Korgul: Polish translation of the tutorial
 #. Rom le Clair: French translation of the tutorial
@@ -228,7 +226,6 @@
 #. Saurabh Jha: Work on Kauers algorithm
 #. Tarun Gaba: Implemented some trigonometric integrals
 #. Takafumi Arakaki: Add info target to the doc Makefile
->>>>>>> bc35cf9e
 
 Up-to-date list in the order of the first contribution is given in the `AUTHORS
 <https://github.com/sympy/sympy/blob/master/AUTHORS>`_ file.
