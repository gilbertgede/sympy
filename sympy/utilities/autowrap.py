--- conflicted
+++ resolved
@@ -49,10 +49,7 @@
        binaries immediately from within SymPy.
 
     4) To create customized ufuncs for use with numpy arrays.
-<<<<<<< HEAD
        See :ref:`ufuncify`
-=======
->>>>>>> f586d480
 
 When is this module NOT the best approach?
 
