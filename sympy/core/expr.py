from core import C
from basic import Basic, Atom
from singleton import S
from evalf import EvalfMixin
from decorators import _sympifyit, call_highest_priority
from cache import cacheit
from sympy.core.compatibility import any, all, reduce

class Expr(Basic, EvalfMixin):
    __slots__ = []

<<<<<<< HEAD
    # This determines if it is allowed to take derivatives wrt this type of
    # object. Subclasses such as Symbol, Function and Derivative should set
    # this to True to enable derivatives wrt them. The implementation in
    # Derivative separates the Symbol and non-Symbol diff_wrt=True variables
    # and temporarily converts the non-Symbol vars in Symbols when performing
    # the differentiation.
    _diff_wrt = False
=======
    @property
    def _diff_wrt(self):
        """Is it allowed to take derivative wrt to this instance.

        This determines if it is allowed to take derivatives wrt this object.
        Subclasses such as Symbol, Function and Derivative should return True
        to enable derivatives wrt them. The implementation in Derivative
        separates the Symbol and non-Symbol _diff_wrt=True variables and
        temporarily converts the non-Symbol vars in Symbols when performing
        the differentiation.

        Examples
        ========

            >>> from sympy import Expr
            >>> e = Expr()
            >>> e._diff_wrt
            False
        """
        return False
>>>>>>> 38960672

    def sort_key(self, order=None):
        # XXX: The order argument does not actually work
        from sympy.core import S

        def key_inner(arg):
            if isinstance(arg, Basic):
                return arg.sort_key(order=order)
            elif hasattr(arg, '__iter__'):
                return tuple(key_inner(arg) for arg in args)
            else:
                return arg

        coeff, expr = self.as_coeff_Mul()
        if expr.is_Pow:
            expr, exp = expr.args
        else:
            expr, exp = expr, S.One

        if expr.is_Atom:
            if expr.is_Symbol:
                args = (str(expr),)
            else:
                args = (expr,)
        else:
            if expr.is_Add:
                args = expr.as_ordered_terms(order=order)
            else:
                args = expr.args

            args = tuple(key_inner(arg) for arg in args)

            if expr.is_Mul:
                args = sorted(args)

        args = (len(args), args)
        exp = exp.sort_key(order=order)

        return expr.class_key(), args, exp, coeff


    # ***************
    # * Arithmetics *
    # ***************

    # Expr and its sublcasses use _op_priority to determine which object
    # passed to a binary special method (__mul__, etc.) will handle the
    # operation. In general, the 'call_highest_priority' decorator will choose
    # the object with the highest _op_priority to handle the call.
    # Custom subclasses that want to define their own binary special methods
    # should set an _op_priority value that is higher than the default.
    #
    # **NOTE**:
    # This is a temporary fix, and will eventually be replaced with
    # something better and more powerful.  See issue 2411.
    _op_priority = 10.0

    def __pos__(self):
        return self
    def __neg__(self):
        return Mul(S.NegativeOne, self)
    def __abs__(self):
        return C.Abs(self)

    @_sympifyit('other', NotImplemented)
    @call_highest_priority('__radd__')
    def __add__(self, other):
        return Add(self, other)
    @_sympifyit('other', NotImplemented)
    @call_highest_priority('__add__')
    def __radd__(self, other):
        return Add(other, self)

    @_sympifyit('other', NotImplemented)
    @call_highest_priority('__rsub__')
    def __sub__(self, other):
        return Add(self, -other)
    @_sympifyit('other', NotImplemented)
    @call_highest_priority('__sub__')
    def __rsub__(self, other):
        return Add(other, -self)

    @_sympifyit('other', NotImplemented)
    @call_highest_priority('__rmul__')
    def __mul__(self, other):
        return Mul(self, other)
    @_sympifyit('other', NotImplemented)
    @call_highest_priority('__mul__')
    def __rmul__(self, other):
        return Mul(other, self)

    @_sympifyit('other', NotImplemented)
    @call_highest_priority('__rpow__')
    def __pow__(self, other):
        return Pow(self, other)
    @_sympifyit('other', NotImplemented)
    @call_highest_priority('__pow__')
    def __rpow__(self, other):
        return Pow(other, self)

    @_sympifyit('other', NotImplemented)
    @call_highest_priority('__rdiv__')
    def __div__(self, other):
        return Mul(self, Pow(other, S.NegativeOne))
    @_sympifyit('other', NotImplemented)
    @call_highest_priority('__div__')
    def __rdiv__(self, other):
        return Mul(other, Pow(self, S.NegativeOne))

    __truediv__ = __div__
    __rtruediv__ = __rdiv__


    def __float__(self):
        result = self.evalf()
        if result.is_Number:
            return float(result)
        else:
            raise ValueError("Symbolic value, can't compute")

    def __complex__(self):
        result = self.evalf()
        re, im = result.as_real_imag()
        return complex(float(re), float(im))

    @_sympifyit('other', False) # sympy >  other
    def __lt__(self, other):
        dif = self - other
        if dif.is_negative != dif.is_nonnegative:
            return dif.is_negative
        return C.StrictInequality(self, other)

    @_sympifyit('other', True)  # sympy >  other
    def __gt__(self, other):
        dif = self - other
        if dif.is_positive !=  dif.is_nonpositive:
            return dif.is_positive
        return C.StrictInequality(other, self)

    @_sympifyit('other', False) # sympy >  other
    def __le__(self, other):
        dif = self - other
        if dif.is_nonpositive != dif.is_positive:
            return dif.is_nonpositive
        return C.Inequality(self, other)

    @_sympifyit('other', True)  # sympy >  other
    def __ge__(self, other):
        dif = self - other
        if dif.is_nonnegative != dif.is_negative:
            return dif.is_nonnegative
        return C.Inequality(other, self)

    @staticmethod
    def _from_mpmath(x, prec):
        if hasattr(x, "_mpf_"):
            return C.Float._new(x._mpf_, prec)
        elif hasattr(x, "_mpc_"):
            re, im = x._mpc_
            re = C.Float._new(re, prec)
            im = C.Float._new(im, prec)*S.ImaginaryUnit
            return re+im
        else:
            raise TypeError("expected mpmath number (mpf or mpc)")

    @property
    def is_number(self):
        """Returns True if 'self' is a number.

           >>> from sympy import log, Integral
           >>> from sympy.abc import x, y

           >>> x.is_number
           False
           >>> (2*x).is_number
           False
           >>> (2 + log(2)).is_number
           True
           >>> (2 + Integral(2, x)).is_number
           False
           >>> (2 + Integral(2, (x, 1, 2))).is_number
           True

        """
        if not self.args:
            return False
        return all(obj.is_number for obj in self.iter_basic_args())

    def _eval_interval(self, x, a, b):
        """
        Returns evaluation over an interval.  For most functions this is:

        self.subs(x, b) - self.subs(x, a),

        possibly using limit() if NaN is returned from subs.

        If b or a is None, it only evaluates -self.subs(x, a) or self.subs(b, x),
        respectively.

        """
        from sympy.series import limit
        if (a is None and b is None):
            raise ValueError('Both interval ends cannot be None.')

        if a is None:
            A = 0
        else:
            A = self.subs(x, a)
            if A is S.NaN:
                A = limit(self, x, a)
                if A is S.NaN:
                    return A

        if b is None:
            B = 0
        else:
            B = self.subs(x, b)
            if B is S.NaN:
                B = limit(self, x, b)

        return B - A

    def _eval_power(self, other):
        return None

    def _eval_conjugate(self):
        if self.is_real:
            return self

    def conjugate(self):
        from sympy.functions.elementary.complexes import conjugate as c
        return c(self)


    @classmethod
    def _parse_order(cls, order):
        """Parse and configure the ordering of terms. """
        from sympy.polys.monomialtools import monomial_key

        try:
            reverse = order.startswith('rev-')
        except AttributeError:
            reverse = False
        else:
            if reverse:
                order = order[4:]

        monom_key = monomial_key(order)

        def neg(monom):
            result = []

            for m in monom:
                if isinstance(m, tuple):
                    result.append(neg(m))
                else:
                    result.append(-m)

            return tuple(result)

        def key(term):
            _, ((re, im), monom, ncpart) = term

            monom = neg(monom_key(monom))
            ncpart = tuple([ e.sort_key(order=order) for e in ncpart ])
            coeff = ((bool(im), im), (re, im))

            return monom, ncpart, coeff

        return key, reverse

    def as_ordered_factors(self, order=None):
        """
        Transform an expression to an ordered list of factors.

        **Examples**

        >>> from sympy import sin, cos
        >>> from sympy.abc import x, y

        >>> (2*x*y*sin(x)*cos(x)).as_ordered_factors()
        [2, x, y, sin(x), cos(x)]

        """
        if not self.is_Mul:
            return [self]

        cpart = []
        ncpart = []

        for arg in self.args:
            if arg.is_commutative:
                cpart.append(arg)
            else:
                ncpart.append(arg)

        return sorted(cpart, key=lambda expr: expr.sort_key(order=order)) + ncpart

    def as_ordered_terms(self, order=None, data=False):
        """
        Transform an expression to an ordered list of terms.

        **Examples**

        >>> from sympy import sin, cos
        >>> from sympy.abc import x, y

        >>> (sin(x)**2*cos(x) + sin(x)**2 + 1).as_ordered_terms()
        [sin(x)**2*cos(x), sin(x)**2, 1]

        """
        key, reverse = self._parse_order(order)
        terms, gens = self.as_terms()

        if not any(term.is_Order for term, _ in terms):
            ordered = sorted(terms, key=key, reverse=reverse)
        else:
            _terms, _order = [], []

            for term, repr in terms:
                if not term.is_Order:
                    _terms.append((term, repr))
                else:
                    _order.append((term, repr))

            ordered = sorted(_terms, key=key, reverse=True) \
                    + sorted(_order, key=key, reverse=True)

        if data:
            return ordered, gens
        else:
            return [ term for term, _ in ordered ]

    def as_terms(self):
        """Transform an expression to a list of terms. """
        from sympy.core import Add, Mul, S
        from sympy.core.exprtools import decompose_power
        from sympy.utilities import default_sort_key

        gens, terms = set([]), []

        for term in Add.make_args(self):
            coeff, _term = term.as_coeff_Mul()

            coeff = complex(coeff)
            cpart, ncpart = {}, []

            if _term is not S.One:
                for factor in Mul.make_args(_term):
                    if factor.is_number:
                        try:
                            coeff *= complex(factor)
                        except ValueError:
                            pass
                        else:
                            continue

                    if factor.is_commutative:
                        base, exp = decompose_power(factor)

                        cpart[base] = exp
                        gens.add(base)
                    else:
                        ncpart.append(factor)

            coeff = coeff.real, coeff.imag
            ncpart = tuple(ncpart)

            terms.append((term, (coeff, cpart, ncpart)))

        gens = sorted(gens, key=default_sort_key)

        k, indices = len(gens), {}

        for i, g in enumerate(gens):
            indices[g] = i

        result = []

        for term, (coeff, cpart, ncpart) in terms:
            monom = [0]*k

            for base, exp in cpart.iteritems():
                monom[indices[base]] = exp

            result.append((term, (coeff, tuple(monom), ncpart)))

        return result, gens


    def removeO(self):
        """Removes the additive O(..) symbol if there is one"""
        return self

    def getO(self):
        """Returns the additive O(..) symbol if there is one, else None."""
        return None

    def getn(self):
        """
        Returns the order of the expression.

        The order is determined either from the O(...) term. If there
        is no O(...) term, it returns None.

        Example:
        >>> from sympy import O
        >>> from sympy.abc import x
        >>> (1 + x + O(x**2)).getn()
        2
        >>> (1 + x).getn()
        >>>

        """
        o = self.getO()
        if o is None:
            return None
        elif o.is_Order:
            o = o.expr
            if o is S.One:
                return S.Zero
            if o.is_Symbol:
                return S.One
            if o.is_Pow:
                return o.args[1]
            if o.is_Mul: # x**n*log(x)**n or x**n/log(x)**n
                for oi in o.args:
                    if oi.is_Symbol:
                        return S.One
                    if oi.is_Pow:
                        syms = oi.atoms(C.Symbol)
                        if len(syms) == 1:
                            x = syms.pop()
                            oi = oi.subs(x, C.Dummy('x', positive=True))
                            if oi.base.is_Symbol and oi.exp.is_Rational:
                                return abs(oi.exp)

        raise NotImplementedError('not sure of order of %s' % o)

    def count_ops(self, visual=None):
        """wrapper for count_ops that returns the operation count."""
        from sympy import count_ops
        return count_ops(self, visual)

    def args_cnc(self):
        """treat self as Mul and split it into tuple (set, list)
        where `set` contains the commutative parts and `list` contains
        the ordered non-commutative args.

        A special treatment is that -1 is separated from a Rational:

        >>> from sympy import symbols
        >>> A, B = symbols('A B', commutative=0)
        >>> x, y = symbols('x y')
        >>> (-2*x*y).args_cnc()
        [set([-1, 2, x, y]), []]
        >>> (-2*x*A*B*y).args_cnc()
        [set([-1, 2, x, y]), [A, B]]

        The arg is treated as a Mul:

        >>> (-2 + x + A).args_cnc()
        [set(), [x - 2 + A]]
        """

        if self.is_Mul:
            args = list(self.args)
        else:
            args = [self]
        for i, mi in enumerate(args):
            if not mi.is_commutative:
                c = args[:i]
                nc = args[i:]
                break
        else:
            c = args
            nc = []

        if c and c[0].is_Rational and c[0].is_negative and c[0] != S.NegativeOne:
            c[:1] = [S.NegativeOne, -c[0]]

        return [set(c), nc]

    def coeff(self, x, right=False):
        """
        Returns the coefficient of the exact term "x" or None if there is no "x".

        When x is noncommutative, the coeff to the left (default) or right of x
        can be returned. The keyword 'right' is ignored when x is commutative.

        Examples::

        >>> from sympy import symbols
        >>> from sympy.abc import x, y, z

        You can select terms that have an explicit negative in front of them:

        >>> (-x+2*y).coeff(-1)
        x
        >>> (x-2*y).coeff(-1)
        2*y

        You can select terms with no rational coefficient:

        >>> (x+2*y).coeff(1)
        x
        >>> (3+2*x+4*x**2).coeff(1)

        You can select terms that have a numerical term in front of them:

        >>> (-x-2*y).coeff(2)
        -y
        >>> from sympy import sqrt
        >>> (x+sqrt(2)*x).coeff(sqrt(2))
        x

        The matching is exact:

        >>> (3+2*x+4*x**2).coeff(x)
        2
        >>> (3+2*x+4*x**2).coeff(x**2)
        4
        >>> (3+2*x+4*x**2).coeff(x**3)
        >>> (z*(x+y)**2).coeff((x+y)**2)
        z
        >>> (z*(x+y)**2).coeff(x+y)

        In addition, no factoring is done, so 2 + y is not obtained from the
        following:

        >>> (2*x+2+(x+1)*y).coeff(x+1)
        y

        >>> n, m, o = symbols('n m o', commutative=False)
        >>> n.coeff(n)
        1
        >>> (3*n).coeff(n)
        3
        >>> (n*m + m*n*m).coeff(n) # = (1 + m)*n*m
        1 + m
        >>> (n*m + m*n*m).coeff(n, right=True) # = (1 + m)*n*m
        m

        If there is more than one possible coefficient None is returned:

        >>> (n*m + m*n).coeff(n)

        If there is only one possible coefficient, it is returned:

        >>> (n*m + o*m*n).coeff(m*n)
        o
        >>> (n*m + o*m*n).coeff(m*n, right=1)
        1
        """
        x = sympify(x)
        if not x: # 0 or None
            return None
        if x == self:
            return S.One
        if x is S.One:
            try:
                assert Add.make_args(S.Zero) and Mul.make_args(S.One)
                # replace try/except with this
                co = [a for a in Add.make_args(self)
                      if not any(ai.is_number for ai in Mul.make_args(a))]
            except AssertionError:
                co = [a for a in (Add.make_args(self) or [S.Zero])
                      if not any(ai.is_number for ai in (Mul.make_args(a) or [S.One]))]
            if not co:
                return None
            return Add(*co)

        def incommon(l1, l2):
            if not l1 or not l2:
                return []
            n = min(len(l1), len(l2))
            for i in xrange(n):
                if l1[i] != l2[i]:
                    return l1[:i]
            return l1[:]

        def arglist(x):
            """ Return list of x's args when treated as a Mul after checking
            to see if a negative Rational is present (in which case it is made
            positive and a -1 is added to the list).
            """

            margs = list(Mul.make_args(x))
            try:
                assert Mul.make_args(S.One)
                # replace try/except with the following
                if margs[0].is_Rational and margs[0].is_negative and margs[0] != S.NegativeOne:
                    margs.append(S.NegativeOne)
                    margs[0] *= -1
            except AssertionError:
                if margs and margs[0].is_Rational and margs[0].is_negative and margs[0] != S.NegativeOne:
                    margs.append(S.NegativeOne)
                    margs[0] *= -1
            return margs

        def find(l, sub, first=True):
            """ Find where list sub appears in list l. When `first` is True
            the first occurance from the left is returned, else the last
            occurance is returned. Return None if sub is not in l.

            >> l = range(5)*2
            >> find(l, [2, 3])
            2
            >> find(l, [2, 3], first=0)
            7
            >> find(l, [2, 4])
            None

            """
            if not sub or not l or len(sub) > len(l):
                return None
            n = len(sub)
            if not first:
                l.reverse()
                sub.reverse()
            for i in xrange(0, len(l) - n + 1):
                if all(l[i + j] == sub[j] for j in range(n)):
                    break
            else:
                i = None
            if not first:
                l.reverse()
                sub.reverse()
            if i is not None and not first:
                i = len(l) - (i + n)
            return i

        co = []
        try:
            assert Add.make_args(S.Zero)
            # replace try/except with this
            args = Add.make_args(self)
        except AssertionError:
            args = Add.make_args(self) or [S.Zero]
        self_c = self.is_commutative
        x_c = x.is_commutative
        if self_c and not x_c:
            return None

        if self_c:
            xargs = set(arglist(x))
            for a in Add.make_args(self):
                margs = set(arglist(a))
                if len(xargs) > len(margs):
                    continue
                resid = margs.difference(xargs)
                if len(resid) + len(xargs) == len(margs):
                    co.append(Mul(*resid))
            if co == []:
                return None
            elif co:
                return Add(*co)
        elif x_c:
            xargs = set(arglist(x))
            for a in Add.make_args(self):
                margs, nc = a.args_cnc()
                if len(xargs) > len(margs):
                    continue
                resid = margs.difference(xargs)
                if len(resid) + len(xargs) == len(margs):
                    co.append(Mul(*(list(resid) + nc)))
            if co == []:
                return None
            elif co:
                return Add(*co)
        else: # both nc
            xargs, nx = x.args_cnc()
            # find the parts that pass the commutative terms
            for a in Add.make_args(self):
                margs, nc = a.args_cnc()
                if len(xargs) > len(margs):
                    continue
                resid = margs.difference(xargs)
                if len(resid) + len(xargs) == len(margs):
                    co.append((resid, nc))
            # now check the non-comm parts
            if not co:
                return None
            if all(n == co[0][1] for r, n in co):
                ii = find(co[0][1], nx, right)
                if not ii is None:
                    if not right:
                        return Mul(Add(*[Mul(*r) for r, c in co]), Mul(*co[0][1][:ii]))
                    else:
                        return Mul(*co[0][1][ii+len(nx):])
            beg = reduce(incommon, (n[1] for n in co))
            if beg:
                ii = find(beg, nx, right)
                if not ii is None:
                    if not right:
                        gcdc = co[0][0]
                        for i in xrange(1, len(co)):
                            gcdc = gcdc.intersection(co[i][0])
                            if not gcdc:
                                break
                        return Mul(*(list(gcdc) + beg[:ii]))
                    else:
                        m = ii + len(nx)
                        return Add(*[Mul(*(list(r) + n[m:])) for r, n in co])
            end = list(reversed(reduce(incommon, (list(reversed(n[1])) for n in co))))
            if end:
                ii = find(end, nx, right)
                if not ii is None:
                    if not right:
                        return Add(*[Mul(*(list(r) + n[:-len(end)+ii])) for r, n in co])
                    else:
                        return Mul(*end[ii+len(nx):])
            # look for single match
            hit = None
            for i, (r, n) in enumerate(co):
                ii = find(n, nx, right)
                if not ii is None:
                    if not hit:
                        hit = ii, r, n
                    else:
                        break
            else:
                if hit:
                    ii, r, n = hit
                    if not right:
                        return Mul(*(list(r) + n[:ii]))
                    else:
                        return Mul(*n[ii+len(nx):])

            return None

    def as_expr(self, *gens):
        """
        Convert a polynomial to a SymPy expression.

        **Examples**

        >>> from sympy import sin
        >>> from sympy.abc import x, y

        >>> f = (x**2 + x*y).as_poly(x, y)
        >>> f.as_expr()
        x**2 + x*y

        >>> sin(x).as_expr()
        sin(x)

        """
        return self

    def as_coefficient(self, expr):
        """Extracts symbolic coefficient at the given expression. In
           other words, this functions separates 'self' into product
           of 'expr' and 'expr'-free coefficient. If such separation
           is not possible it will return None.

           >>> from sympy import E, pi, sin, I, symbols
           >>> from sympy.abc import x, y

           >>> E.as_coefficient(E)
           1
           >>> (2*E).as_coefficient(E)
           2
           >>> (2*sin(E)*E).as_coefficient(E)

           >>> (2*E + x*E).as_coefficient(E)
           x + 2
           >>> (2*E*x + x).as_coefficient(E)

           >>> (E*(x + 1) + x).as_coefficient(E)

           >>> (2*pi*I).as_coefficient(pi*I)
           2
           >>> (2*I).as_coefficient(pi*I)

        """

        r = self.extract_multiplicatively(expr)
        if r and not r.has(expr):
            return r

    def as_independent(self, *deps, **hint):
        """
        A mostly naive separation of a Mul or Add into arguments that are not/
        are dependent on deps. To obtain as complete a separation of variables
        as possible, use a separation method first, e.g.:
            separatevars() to change Mul, Add and Pow (including exp) into Mul
            .expand(mul=True) to change Add or Mul into Add
            .expand(log=True) to change log expr into an Add
        The only non-naive thing that is done here is to respect noncommutative
        ordering of variables.

        The returned tuple (i, d) has the following interpretation:

        * i will has no variable that appears in deps
        * d will be 1 or else have terms that contain variables that are in deps
        * if self is an Add then self = i + d
        * if self is a Mul then self = i*d
        * if self is anything else, either tuple (self, S.One) or (S.One, self)
          is returned.

        To force the expression to be treated as an Add, use the hint as_Add=True

        Examples:

          -- self is an Add
            >>> from sympy import sin, cos, exp
            >>> from sympy.abc import x, y, z

            >>> (x + x*y).as_independent(x)
            (0, x*y + x)
            >>> (x + x*y).as_independent(y)
            (x, x*y)
            >>> (2*x*sin(x) + y + x + z).as_independent(x)
            (y + z, 2*x*sin(x) + x)
            >>> (2*x*sin(x) + y + x + z).as_independent(x, y)
            (z, 2*x*sin(x) + x + y)

          -- self is a Mul
            >>> (x*sin(x)*cos(y)).as_independent(x)
            (cos(y), x*sin(x))

                non-commutative terms cannot always be separated out
                when self is a Mul

            >>> from sympy import symbols
            >>> n1, n2, n3 = symbols('n1 n2 n3', commutative=False)
            >>> (n1 + n1*n2).as_independent(n2)
            (n1, n1*n2)
            >>> (n2*n1 + n1*n2).as_independent(n2)
            (0, n1*n2 + n2*n1)
            >>> (n1*n2*n3).as_independent(n1)
            (1, n1*n2*n3)
            >>> (n1*n2*n3).as_independent(n2)
            (n1, n2*n3)

          -- self is anything else:
            >>> (sin(x)).as_independent(x)
            (1, sin(x))
            >>> (sin(x)).as_independent(y)
            (sin(x), 1)
            >>> exp(x+y).as_independent(x)
            (1, exp(x + y))

          -- force self to be treated as an Add:
            >>> (3*x).as_independent(x, as_Add=1)
            (0, 3*x)

          -- force self to be treated as a Mul:
            >>> (3+x).as_independent(x, as_Add=0)
            (1, x + 3)
            >>> (-3+x).as_independent(x, as_Add=0)
            (1, x - 3)

            Note how the below differs from the above in making the
            constant on the dep term positive.
            >>> (y*(-3+x)).as_independent(x)
            (y, x - 3)

            Note: when trying to get independent terms, a separation method
            might need to be used first. In this case, it is important to keep
            track of what you send to this routine so you know how to interpret
            the returned values

            >>> from sympy import separatevars, log
            >>> separatevars(exp(x+y)).as_independent(x)
            (exp(y), exp(x))
            >>> (x + x*y).as_independent(y)
            (x, x*y)
            >>> separatevars(x + x*y).as_independent(y)
            (x, y + 1)
            >>> (x*(1 + y)).as_independent(y)
            (x, y + 1)
            >>> (x*(1 + y)).expand(mul=True).as_independent(y)
            (x, x*y)
            >>> a, b=symbols('a b',positive=True)
            >>> (log(a*b).expand(log=True)).as_independent(b)
            (log(a), log(b))

        See also: .separatevars(), .expand(log=True),
                  .as_two_terms(), .as_coeff_add(), .as_coeff_mul()
        """
        from sympy.utilities.iterables import sift

        func = self.func
        if hint.get('as_Add', func is Add):
            want = Add
        else:
            want = Mul
        if (want is not func or
            func is not Add and func is not Mul):
            if self.has(*deps):
                return (want.identity, self)
            else:
                return (self, want.identity)
        else:
            if func is Add:
                args = list(self.args)
                nc = ndeps = []
                func = Add
            else:
                args, nc = self.args_cnc()
                d = sift(deps, lambda w: bool(getattr(w, 'is_commutative', True)))
                ndeps = d.pop(False, [])
                deps = d.pop(True, [])
                func = Mul

        # do commutative terms
        d = sift(args, lambda x: x.has(*deps))
        depend = d.pop(True, [])
        indep = d.pop(False, [])
        if func is Add or not ndeps:
            return (func(*(indep + nc)),
                    func(*depend))
        else:
            for i, n in enumerate(nc):
                if n.has(*ndeps):
                    depend.extend(nc[i:])
                    break
                indep.append(n)
            return Mul(*indep), Mul(*depend)

    def as_real_imag(self, deep=True):
        """Performs complex expansion on 'self' and returns a tuple
           containing collected both real and imaginary parts. This
           method can't be confused with re() and im() functions,
           which does not perform complex expansion at evaluation.

           However it is possible to expand both re() and im()
           functions and get exactly the same results as with
           a single call to this function.

           >>> from sympy import symbols, I

           >>> x, y = symbols('x,y', real=True)

           >>> (x + y*I).as_real_imag()
           (x, y)

           >>> from sympy.abc import z, w

           >>> (z + w*I).as_real_imag()
           (-im(w) + re(z), im(z) + re(w))

        """
        return (C.re(self), C.im(self))

    def as_powers_dict(self):
        return dict([self.as_base_exp()])

    def as_base_exp(self):
        # a -> b ** e
        return self, S.One

    def as_coeff_terms(self, *deps):
        import warnings
        warnings.warn("\nuse as_coeff_mul() instead of as_coeff_terms().",
                      DeprecationWarning)

    def as_coeff_factors(self, *deps):
        import warnings
        warnings.warn("\nuse as_coeff_add() instead of as_coeff_factors().",
                      DeprecationWarning)

    def as_coeff_mul(self, *deps):
        """Return the tuple (c, args) where self is written as a Mul, `m`.

        c should be a Rational multiplied by any terms of the Mul that are
        independent of deps.

        args should be a tuple of all other terms of m; args is empty
        if self is a Number or if self is independent of deps (when given).

        This should be used when you don't know if self is a Mul or not but
        you want to treat self as a Mul or if you want to process the
        individual arguments of the tail of self as a Mul.

        - if you know self is a Mul and want only the head, use self.args[0];
        - if you don't want to process the arguments of the tail but need the
          tail then use self.as_two_terms() which gives the head and tail;
        - if you want to split self into an independent and dependent parts
          use self.as_independent(*deps)

        >>> from sympy import S
        >>> from sympy.abc import x, y
        >>> (S(3)).as_coeff_mul()
        (3, ())
        >>> (3*x*y).as_coeff_mul()
        (3, (x, y))
        >>> (3*x*y).as_coeff_mul(x)
        (3*y, (x,))
        >>> (3*y).as_coeff_mul(x)
        (3*y, ())
        """
        if deps:
            if not self.has(*deps):
                return self, tuple()
        return S.One, (self,)

    def as_coeff_add(self, *deps):
        """Return the tuple (c, args) where self is written as an Add, `a`.

        c should be a Rational added to any terms of the Add that are
        independent of deps.

        args should be a tuple of all other terms of `a`; args is empty
        if self is a Number or if self is independent of deps (when given).

        This should be used when you don't know if self is an Add or not but
        you want to treat self as an Add or if you want to process the
        individual arguments of the tail of self as an Add.

        - if you know self is an Add and want only the head, use self.args[0];
        - if you don't want to process the arguments of the tail but need the
          tail then use self.as_two_terms() which gives the head and tail.
        - if you want to split self into an independent and dependent parts
          use self.as_independent(*deps)

        >>> from sympy import S
        >>> from sympy.abc import x, y
        >>> (S(3)).as_coeff_add()
        (3, ())
        >>> (3 + x + y).as_coeff_add()
        (3, (y, x))
        >>> (3 + x +y).as_coeff_add(x)
        (y + 3, (x,))
        >>> (3 + y).as_coeff_add(x)
        (y + 3, ())

        """
        if deps:
            if not self.has(*deps):
                return self, tuple()
        return S.Zero, (self,)

    def as_numer_denom(self):
        """ a/b -> a,b

        This is just a stub that should be defined by
        an object's class methods to get anything else."""

        return self, S.One

    def normal(self):
        n, d = self.as_numer_denom()
        if d is S.One:
            return n
        return n/d

    def extract_multiplicatively(self, c):
        """Return None if it's not possible to make self in the form
           c * something in a nice way, i.e. preserving the properties
           of arguments of self.

           >>> from sympy import symbols, Rational

           >>> x, y = symbols('x,y', real=True)

           >>> ((x*y)**3).extract_multiplicatively(x**2 * y)
           x*y**2

           >>> ((x*y)**3).extract_multiplicatively(x**4 * y)

           >>> (2*x).extract_multiplicatively(2)
           x

           >>> (2*x).extract_multiplicatively(3)

           >>> (Rational(1,2)*x).extract_multiplicatively(3)
           x/6

        """
        c = sympify(c)
        if c is S.One:
            return self
        elif c == self:
            return S.One
        elif c.is_Mul:
            x = self.extract_multiplicatively(c.as_two_terms()[0])
            if x != None:
                return x.extract_multiplicatively(c.as_two_terms()[1])
        quotient = self / c
        if self.is_Number:
            if self is S.Infinity:
                if c.is_positive:
                    return S.Infinity
            elif self is S.NegativeInfinity:
                if c.is_negative:
                    return S.Infinity
                elif c.is_positive:
                    return S.NegativeInfinity
            elif self is S.ComplexInfinity:
                if not c.is_zero:
                    return S.ComplexInfinity
            elif self is S.NaN:
                return S.NaN
            elif self.is_Integer:
                if not quotient.is_Integer:
                    return None
                elif self.is_positive and quotient.is_negative:
                    return None
                else:
                    return quotient
            elif self.is_Rational:
                if not quotient.is_Rational:
                    return None
                elif self.is_positive and quotient.is_negative:
                    return None
                else:
                    return quotient
            elif self.is_Float:
                if not quotient.is_Float:
                    return None
                elif self.is_positive and quotient.is_negative:
                    return None
                else:
                    return quotient
        elif self.is_NumberSymbol or self.is_Symbol or self is S.ImaginaryUnit:
            if quotient.is_Mul and len(quotient.args) == 2:
                if quotient.args[0].is_Integer and quotient.args[0].is_positive and quotient.args[1] == self:
                    return quotient
            elif quotient.is_Integer:
                return quotient
        elif self.is_Add:
            newargs = []
            for arg in self.args:
                newarg = arg.extract_multiplicatively(c)
                if newarg != None:
                    newargs.append(newarg)
                else:
                    return None
            return Add(*newargs)
        elif self.is_Mul:
            for i in xrange(len(self.args)):
                newargs = list(self.args)
                del(newargs[i])
                tmp = self._new_rawargs(*newargs).extract_multiplicatively(c)
                if tmp != None:
                    return tmp * self.args[i]
        elif self.is_Pow:
            if c.is_Pow and c.base == self.base:
                new_exp = self.exp.extract_additively(c.exp)
                if new_exp != None:
                    return self.base ** (new_exp)
            elif c == self.base:
                new_exp = self.exp.extract_additively(1)
                if new_exp != None:
                    return self.base ** (new_exp)

    def extract_additively(self, c):
        """Return None if it's not possible to make self in the form
           something + c in a nice way, i.e. preserving the properties
           of arguments of self.

           >>> from sympy import symbols

           >>> x, y = symbols('x,y', real=True)

           >>> ((x*y)**3).extract_additively(1)

           >>> (x+1).extract_additively(x)
           1

           >>> (x+1).extract_additively(2*x)

           >>> (x+1).extract_additively(-x)
           2*x + 1

           >>> (-x+1).extract_additively(2*x)
           -3*x + 1

        """
        c = sympify(c)
        if c is S.Zero:
            return self
        elif c == self:
            return S.Zero
        elif self is S.Zero:
            return None
        elif c.is_Add:
            x = self.extract_additively(c.as_two_terms()[0])
            if x != None:
                return x.extract_additively(c.as_two_terms()[1])
        sub = self - c
        if self.is_Number:
            if self.is_Integer:
                if not sub.is_Integer:
                    return None
                elif self.is_positive and sub.is_negative:
                    return None
                else:
                    return sub
            elif self.is_Rational:
                if not sub.is_Rational:
                    return None
                elif self.is_positive and sub.is_negative:
                    return None
                else:
                    return sub
            elif self.is_Float:
                if not sub.is_Float:
                    return None
                elif self.is_positive and sub.is_negative:
                    return None
                else:
                    return sub
        elif self.is_NumberSymbol or self.is_Symbol or self is S.ImaginaryUnit:
            if sub.is_Mul and len(sub.args) == 2:
                if sub.args[0].is_Integer and sub.args[0].is_positive and sub.args[1] == self:
                    return sub
            elif sub.is_Integer:
                return sub
        elif self.is_Add:
            terms = self.as_two_terms()
            subs0 = terms[0].extract_additively(c)
            if subs0 != None:
                return subs0 + terms[1]
            else:
                subs1 = terms[1].extract_additively(c)
                if subs1 != None:
                    return subs1 + terms[0]
        elif self.is_Mul:
            self_coeff, self_terms = self.as_coeff_mul()
            if c.is_Mul:
                c_coeff, c_terms = c.as_coeff_mul()
                if c_terms == self_terms:
                    new_coeff = self_coeff.extract_additively(c_coeff)
                    if new_coeff != None:
                        return new_coeff * c._new_rawargs(*c_terms)
            elif c == self_terms:
                new_coeff = self_coeff.extract_additively(1)
                if new_coeff != None:
                    return new_coeff * c

    def could_extract_minus_sign(self):
        """Canonical way to choose an element in the set {e, -e} where
           e is any expression. If the canonical element is e, we have
           e.could_extract_minus_sign() == True, else
           e.could_extract_minus_sign() == False.

           For any expression, the set {e.could_extract_minus_sign(),
           (-e).could_extract_minus_sign()} must be {True, False}.

           >>> from sympy.abc import x, y
           >>> (x-y).could_extract_minus_sign() != (y-x).could_extract_minus_sign()
           True

        """
        negative_self = -self
        self_has_minus = (self.extract_multiplicatively(-1) != None)
        negative_self_has_minus = ((negative_self).extract_multiplicatively(-1) != None)
        if self_has_minus != negative_self_has_minus:
            return self_has_minus
        else:
            if self.is_Add:
                # We choose the one with less arguments with minus signs
                all_args = len(self.args)
                negative_args = len([False for arg in self.args if arg.could_extract_minus_sign()])
                positive_args = all_args - negative_args
                if positive_args > negative_args:
                    return False
                elif positive_args < negative_args:
                    return True
            elif self.is_Mul:
                # We choose the one with an odd number of minus signs
                num, den = self.as_numer_denom()
                args = Mul.make_args(num) + Mul.make_args(den)
                arg_signs = [arg.could_extract_minus_sign() for arg in args]
                negative_args = filter(None, arg_signs)
                return len(negative_args) % 2 == 1

            # As a last resort, we choose the one with greater hash
            return hash(self) < hash(negative_self)

    def _eval_is_polynomial(self, syms):
        if self.free_symbols.intersection(syms) == set([]):
            return True
        return False

    def is_polynomial(self, *syms):
        """
        Return True if self is a polynomial in syms and False otherwise.

        This checks if self is an exact polynomial in syms.  This function
        returns False for expressions that are "polynomials" with symbolic
        exponents.  Thus, you should be able to apply polynomial algorithms to
        expressions for which this returns True, and Poly(expr, *syms) should
        work only if and only if expr.is_polynomial(*syms) returns True. The
        polynomial does not have to be in expanded form.  If no symbols are
        given, all free symbols in the expression will be used.

        This is not part of the assumptions system.  You cannot do
        Symbol('z', polynomial=True).

        **Examples**
        >>> from sympy import Symbol
        >>> x = Symbol('x')
        >>> ((x**2 + 1)**4).is_polynomial(x)
        True
        >>> ((x**2 + 1)**4).is_polynomial()
        True
        >>> (2**x + 1).is_polynomial(x)
        False


        >>> n = Symbol('n', nonnegative=True, integer=True)
        >>> (x**n + 1).is_polynomial(x)
        False

        This function does not attempt any nontrivial simplifications that may
        result in an expression that does not appear to be a polynomial to
        become one.

        >>> from sympy import sqrt, factor, cancel
        >>> y = Symbol('y', positive=True)
        >>> a = sqrt(y**2 + 2*y + 1)
        >>> a.is_polynomial(y)
        False
        >>> factor(a)
        y + 1
        >>> factor(a).is_polynomial(y)
        True

        >>> b = (y**2 + 2*y + 1)/(y + 1)
        >>> b.is_polynomial(y)
        False
        >>> cancel(b)
        y + 1
        >>> cancel(b).is_polynomial(y)
        True

        See also .is_rational_function()

        """
        if syms:
            syms = set(map(sympify, syms))
        else:
            syms = self.free_symbols

        if syms.intersection(self.free_symbols) == set([]):
            # constant polynomial
            return True
        else:
            return self._eval_is_polynomial(syms)

    def _eval_is_rational_function(self, syms):
        if self.free_symbols.intersection(syms) == set([]):
            return True
        return False

    def is_rational_function(self, *syms):
        """
        Test whether function is a ratio of two polynomials in the given
        symbols, syms. When syms is not given, all free symbols will be used.
        The rational function does not have to be in expanded or in any kind of
        canonical form.

        This function returns False for expressions that are "rational
        functions" with symbolic exponents.  Thus, you should be able to call
        .as_numer_denom() and apply polynomial algorithms to the result for
        expressions for which this returns True.

        This is not part of the assumptions system.  You cannot do
        Symbol('z', rational_function=True).

        Example:

        >>> from sympy import Symbol, sin
        >>> from sympy.abc import x, y

        >>> (x/y).is_rational_function()
        True

        >>> (x**2).is_rational_function()
        True

        >>> (x/sin(y)).is_rational_function(y)
        False

        >>> n = Symbol('n', integer=True)
        >>> (x**n + 1).is_rational_function(x)
        False

        This function does not attempt any nontrivial simplifications that may
        result in an expression that does not appear to be a rational function
        to become one.

        >>> from sympy import sqrt, factor, cancel
        >>> y = Symbol('y', positive=True)
        >>> a = sqrt(y**2 + 2*y + 1)/y
        >>> a.is_rational_function(y)
        False
        >>> factor(a)
        (y + 1)/y
        >>> factor(a).is_rational_function(y)
        True

        See also is_rational_function().

        """
        if syms:
            syms = set(map(sympify, syms))
        else:
            syms = self.free_symbols

        if syms.intersection(self.free_symbols) == set([]):
            # constant rational function
            return True
        else:
            return self._eval_is_rational_function(syms)

    ###################################################################################
    ##################### SERIES, LEADING TERM, LIMIT, ORDER METHODS ##################
    ###################################################################################

    def series(self, x=None, x0=0, n=6, dir="+"):
        """
        Series expansion of "self" around `x = x0` yielding either terms of
        the series one by one (the lazy series given when n=None), else
        all the terms at once when n != None.

        Note: when n != None, if an O() term is returned then the x in the
        in it and the entire expression represents x - x0, the displacement
        from x0. (If there is no O() term then the series was exact and x has
        it's normal meaning.) This is currently necessary since sympy's O()
        can only represent terms at x0=0. So instead of

            >> cos(x).series(x0=1, n=2)
            (1 - x)*sin(1) + cos(1) + O((x - 1)**2)

        which graphically looks like this:

               \
              .|.         . .
             . | \      .     .
            ---+----------------------
               |   . .          . .
               |    \
              x=0

        the following is returned instead

            -x*sin(1) + cos(1) + O(x**2)

        whose graph is this

               \ |
              . .|        . .
             .   \      .     .
            -----+\------------------.
                 | . .          . .
                 |  \
                x=0

        which is identical to cos(x + 1).series(n=2).

        Usage:
            Returns the series expansion of "self" around the point `x = x0`
            with respect to `x` up to O(x**n) (default n is 6).

            If `x=None` and `self` is univariate, the univariate symbol will
            be supplied, otherwise an error will be raised.

            >>> from sympy import cos, exp
            >>> from sympy.abc import x, y
            >>> cos(x).series()
            1 - x**2/2 + x**4/24 + O(x**6)
            >>> cos(x).series(n=4)
            1 - x**2/2 + O(x**4)
            >>> e = cos(x + exp(y))
            >>> e.series(y, n=2)
            cos(x + 1) - y*sin(x + 1) + O(y**2)
            >>> e.series(x, n=2)
            cos(exp(y)) - x*sin(exp(y)) + O(x**2)

            If `n=None` then an iterator of the series terms will be returned.

            >>> term=cos(x).series(n=None)
            >>> [term.next() for i in range(2)]
            [1, -x**2/2]

            For `dir=+` (default) the series is calculated from the right and
            for `dir=-` the series from the left. For smooth functions this
            flag will not alter the results.

            >>> abs(x).series(dir="+")
            x
            >>> abs(x).series(dir="-")
            -x

        """
        if x is None:
            syms = self.atoms(C.Symbol)
            if len(syms) > 1:
                raise ValueError('x must be given for multivariate functions.')
            x = syms.pop()

        if not self.has(x):
            if n is None:
                return (s for s in [self])
            else:
                return self

        ## it seems like the following should be doable, but several failures
        ## then occur. Is this related to issue 1747 et al? See also XPOS below.
        #if x.is_positive is x.is_negative is None:
        #    # replace x with an x that has a positive assumption
        #    xpos = C.Dummy('x', positive=True)
        #    rv = self.subs(x, xpos).series(xpos, x0, n, dir)
        #    if n is None:
        #        return (s.subs(xpos, x) for s in rv)
        #    else:
        #        return rv.subs(xpos, x)

        if len(dir) != 1 or dir not in '+-':
            raise ValueError("Dir must be '+' or '-'")

        if x0 in [S.Infinity, S.NegativeInfinity]:
            dir = {S.Infinity: '+', S.NegativeInfinity: '-'}[x0]
            s = self.subs(x, 1/x).series(x, n=n, dir=dir)
            if n is None:
                return (si.subs(x, 1/x) for si in s)
            # don't include the order term since it will eat the larger terms
            return s.removeO().subs(x, 1/x)

        # use rep to shift origin to x0 and change sign (if dir is negative)
        # and undo the process with rep2
        if x0 or dir == '-':
            if dir == '-':
                rep = -x + x0
                rep2 = -x
                rep2b = x0
            else:
                rep = x + x0
                rep2 = x
                rep2b = -x0
            s = self.subs(x, rep).series(x, x0=0, n=n, dir='+')
            if n is None: # lseries...
                return (si.subs(x, rep2 + rep2b) for si in s)
            # nseries...
            o = s.getO() or S.Zero
            s = s.removeO()
            if o and x0:
                rep2b = 0 # when O() can handle x0 != 0 this can be removed
            return s.subs(x, rep2 + rep2b) + o

        # from here on it's x0=0 and dir='+' handling

        if n != None: # nseries handling
            s1 = self._eval_nseries(x, n=n, logx=None)
            o = s1.getO() or S.Zero
            if o:
                # make sure the requested order is returned
                ngot = o.getn()
                if ngot > n:
                    # leave o in its current form (e.g. with x*log(x)) so
                    # it eats terms properly, then replace it below
                    s1 += o.subs(x, x**C.Rational(n, ngot))
                elif ngot < n:
                    # increase the requested number of terms to get the desired
                    # number keep increasing (up to 9) until the received order
                    # is different than the original order and then predict how
                    # many additional terms are needed
                    for more in range(1, 9):
                        s1 = self._eval_nseries(x, n=n + more, logx=None)
                        newn = s1.getn()
                        if newn != ngot:
                            ndo = n + (n - ngot)*more/(newn - ngot)
                            s1 = self._eval_nseries(x, n=ndo, logx=None)
                            # if this assertion fails then our ndo calculation
                            # needs modification
                            assert s1.getn() == n
                            break
                    else:
                        raise ValueError('Could not calculate %s terms for %s'
                                         % (str(n), self))
                o = s1.getO()
                s1 = s1.removeO()
            else:
                o = C.Order(x**n)
                if (s1 + o).removeO() == s1:
                    o = S.Zero

            return s1 + o

        else: # lseries handling
            def yield_lseries(s):
                """Return terms of lseries one at a time."""
                for si in s:
                    if not si.is_Add:
                        yield si
                        continue
                    # yield terms 1 at a time if possible
                    # by increasing order until all the
                    # terms have been returned
                    yielded = 0
                    o = C.Order(si)*x
                    ndid = 0
                    ndo = len(si.args)
                    while 1:
                        do = (si - yielded + o).removeO()
                        o *= x
                        if not do or do.is_Order:
                            continue
                        if do.is_Add:
                            ndid += len(do.args)
                        else:
                            ndid += 1
                        yield do
                        if ndid == ndo:
                            raise StopIteration
                        yielded += do

            return yield_lseries(self.removeO()._eval_lseries(x))

    def lseries(self, x=None, x0=0, dir='+'):
        """
        Wrapper for series yielding an iterator of the terms of the series.

        Note: an infinite series will yield an infinite iterator. The following,
        for exaxmple, will never terminate. It will just keep printing terms
        of the sin(x) series:

            for term in sin(x).lseries(x):
                print term

        The advantage of lseries() over nseries() is that many times you are
        just interested in the next term in the series (i.e. the first term for
        example), but you don't know how many you should ask for in nseries()
        using the "n" parameter.

        See also nseries().
        """
        return self.series(x, x0, n=None, dir=dir)

    def _eval_lseries(self, x):
        # default implementation of lseries is using nseries(), and adaptively
        # increasing the "n". As you can see, it is not very efficient, because
        # we are calculating the series over and over again. Subclasses should
        # override this method and implement much more efficient yielding of
        # terms.
        n = 0
        series = self._eval_nseries(x, n=n, logx=None)
        if not series.is_Order:
            if series.is_Add:
                yield series.removeO()
            else:
                yield series
            raise StopIteration

        while series.is_Order:
            n += 1
            series = self._eval_nseries(x, n=n, logx=None)
        e = series.removeO()
        yield e
        while 1:
            while 1:
                n += 1
                series = self._eval_nseries(x, n=n, logx=None).removeO()
                if e != series:
                    break
            yield series - e
            e = series

    def nseries(self, x=None, x0=0, n=6, dir='+',logx=None):
        """
        Wrapper to _eval_nseries if assumptions allow, else to series.

        If x is given, x0 is 0, dir='+', and self has x, then _eval_nseries is
        called. This calculates "n" terms in the innermost expressions and
        then builds up the final series just by "cross-multiplying" everything
        out.

        Advantage -- it's fast, because we don't have to determine how many
        terms we need to calculate in advance.

        Disadvantage -- you may end up with less terms than you may have
        expected, but the O(x**n) term appended will always be correct and
        so the result, though perhaps shorter, will also be correct.

        If any of those assumptions is not met, this is treated like a
        wrapper to series which will try harder to return the correct
        number of terms.

        See also lseries().
        """
        if x and not self.has(x):
            return self
        if x is None or x0 or dir != '+':#{see XPOS above} or (x.is_positive == x.is_negative == None):
            assert logx == None
            return self.series(x, x0, n, dir)
        else:
            return self._eval_nseries(x, n=n, logx=logx)

    def _eval_nseries(self, x, n, logx):
        """
        Return terms of series for self up to O(x**n) at x=0
        from the positive direction.

        This is a method that should be overridden in subclasses. Users should
        never call this method directly (use .nseries() instead), so you don't
        have to write docstrings for _eval_nseries().
        """
        raise NotImplementedError("(%s).nseries(%s, %s, %s)" % (self, x, x0, n))

    def limit(self, x, xlim, dir='+'):
        """ Compute limit x->xlim.
        """
        from sympy.series.limits import limit
        return limit(self, x, xlim, dir)

    def compute_leading_term(self, x, skip_abs=False, logx=None):
        """ as_leading_term is only allowed for results of .series()
            This is a wrapper to compute a series first.
            If skip_abs is true, the absolute term is assumed to be zero.
            (This is necessary because sometimes it cannot be simplified
             to zero without a lot of work, but is still known to be zero.
             See log._eval_nseries for an example.)
            If skip_log is true, log(x) is treated as an independent symbol.
            (This is needed for the gruntz algorithm.)
        """
        from sympy.series.gruntz import calculate_series
        from sympy import cancel, expand_mul
        if self.removeO() == 0:
            return self
        if logx is None:
            d = C.Dummy('logx')
            s = calculate_series(self, x, skip_abs, d).subs(d, C.log(x))
        else:
            s = calculate_series(self, x, skip_abs, logx)
        s = cancel(s)
        if skip_abs:
            s = expand_mul(s).as_independent(x)[1]
        return s.as_leading_term(x)

    @cacheit
    def as_leading_term(self, *symbols):
        """
        Returns the leading term.

        Example:

        >>> from sympy.abc import x
        >>> (1+x+x**2).as_leading_term(x)
        1
        >>> (1/x**2+x+x**2).as_leading_term(x)
        x**(-2)

        Note:

        self is assumed to be the result returned by Basic.series().
        """
        from sympy import powsimp
        if len(symbols)>1:
            c = self
            for x in symbols:
                c = c.as_leading_term(x)
            return c
        elif not symbols:
            return self
        x = sympify(symbols[0])
        assert x.is_Symbol, `x`
        if not self.has(x):
            return self
        obj = self._eval_as_leading_term(x)
        if obj is not None:
            return powsimp(obj, deep=True, combine='exp')
        raise NotImplementedError('as_leading_term(%s, %s)' % (self, x))

    def _eval_as_leading_term(self, x):
        return self

    def as_coeff_exponent(self, x):
        """ c*x**e -> c,e where x can be any symbolic expression.
        """
        x = sympify(x)
        wc = Wild('wc')
        we = Wild('we')
        p  = wc*x**we
        from sympy import collect
        s = collect(self, x)
        d = s.match(p)
        if d is not None and we in d:
            return d[wc], d[we]
        return s, S.Zero

    def leadterm(self, x):
        """
        Returns the leading term a*x**b as a tuple (a, b).

        Example:

        >>> from sympy.abc import x
        >>> (1+x+x**2).leadterm(x)
        (1, 0)
        >>> (1/x**2+x+x**2).leadterm(x)
        (1, -2)

        Note:

        self is assumed to be the result returned by Basic.series().
        """
        from sympy import powsimp
        x = sympify(x)
        c, e = self.as_leading_term(x).as_coeff_exponent(x)
        c = powsimp(c, deep=True, combine='exp')
        if not c.has(x):
            return c, e
        raise ValueError("cannot compute leadterm(%s, %s), got c=%s" % (self, x, c))

    def as_coeff_Mul(self):
        """Efficiently extract the coefficient of a product. """
        return S.One, self

    ###################################################################################
    ##################### DERIVATIVE, INTEGRAL, FUNCTIONAL METHODS ####################
    ###################################################################################

    def diff(self, *symbols, **assumptions):
        new_symbols = map(sympify, symbols) # e.g. x, 2, y, z
        assumptions.setdefault("evaluate", True)
        return Derivative(self, *new_symbols, **assumptions)

    ###########################################################################
    ###################### EXPRESSION EXPANSION METHODS #######################
    ###########################################################################

    # These should be overridden in subclasses

    def _eval_expand_basic(self, deep=True, **hints):
        return self

    def _eval_expand_power_exp(self, deep=True, **hints):
        return self

    def _eval_expand_power_base(self, deep=True, **hints):
        return self

    def _eval_expand_mul(self, deep=True, **hints):
        return self

    def _eval_expand_multinomial(self, deep=True, **hints):
        return self

    def _eval_expand_log(self, deep=True, **hints):
        return self

    def _eval_expand_complex(self, deep=True, **hints):
        return self

    def _eval_expand_trig(self, deep=True, **hints):
        return self

    def _eval_expand_func(self, deep=True, **hints):
        return self

    def expand(self, deep=True, modulus=None, power_base=True, power_exp=True, \
            mul=True, log=True, multinomial=True, basic=True, **hints):
        """
        Expand an expression using hints.

        See the docstring in function.expand for more information.
        """
        hints.update(power_base=power_base, power_exp=power_exp, mul=mul, \
           log=log, multinomial=multinomial, basic=basic)

        expr = self
        for hint, use_hint in hints.iteritems():
            if use_hint:
                func = getattr(expr, '_eval_expand_'+hint, None)
                if func is not None:
                    expr = func(deep=deep, **hints)

        if modulus is not None:
            modulus = sympify(modulus)

            if not modulus.is_Integer or modulus <= 0:
                raise ValueError("modulus must be a positive integer, got %s" % modulus)

            terms = []

            for term in Add.make_args(expr):
                coeff, tail = term.as_coeff_mul()

                coeff %= modulus

                if coeff:
                    terms.append(Mul(*((coeff,) + tail)))

            expr = Add(*terms)

        return expr

    ###########################################################################
    ################### GLOBAL ACTION VERB WRAPPER METHODS ####################
    ###########################################################################

    def integrate(self, *args, **kwargs):
        """See the integrate function in sympy.integrals"""
        from sympy.integrals import integrate
        return integrate(self, *args, **kwargs)

    def simplify(self):
        """See the simplify function in sympy.simplify"""
        from sympy.simplify import simplify
        return simplify(self)

    def nsimplify(self, constants=[], tolerance=None, full=False):
        """See the nsimplify function in sympy.simplify"""
        from sympy.simplify import nsimplify
        return nsimplify(self, constants, tolerance, full)

    def separate(self, deep=False, force=False):
        """See the separate function in sympy.simplify"""
        from sympy.simplify import separate
        return separate(self, deep)

    def collect(self, syms, evaluate=True, exact=False):
        """See the collect function in sympy.simplify"""
        from sympy.simplify import collect
        return collect(self, syms, evaluate, exact)

    def together(self, *args, **kwargs):
        """See the together function in sympy.polys"""
        from sympy.polys import together
        return together(self, *args, **kwargs)

    def apart(self, x=None, **args):
        """See the apart function in sympy.polys"""
        from sympy.polys import apart
        return apart(self, x, **args)

    def ratsimp(self):
        """See the ratsimp function in sympy.simplify"""
        from sympy.simplify import ratsimp
        return ratsimp(self)

    def trigsimp(self, deep=False, recursive=False):
        """See the trigsimp function in sympy.simplify"""
        from sympy.simplify import trigsimp
        return trigsimp(self, deep, recursive)

    def radsimp(self):
        """See the radsimp function in sympy.simplify"""
        from sympy.simplify import radsimp
        return radsimp(self)

    def powsimp(self, deep=False, combine='all'):
        """See the powsimp function in sympy.simplify"""
        from sympy.simplify import powsimp
        return powsimp(self, deep, combine)

    def combsimp(self):
        """See the combsimp function in sympy.simplify"""
        from sympy.simplify import combsimp
        return combsimp(self)

    def factor(self, *gens, **args):
        """See the factor() function in sympy.polys.polytools"""
        from sympy.polys import factor
        return factor(self, *gens, **args)

    def refine(self, assumption=True):
        """See the refine function in sympy.assumptions"""
        from sympy.assumptions import refine
        return refine(self, assumption)

    def cancel(self, *gens, **args):
        """See the cancel function in sympy.polys"""
        from sympy.polys import cancel
        return cancel(self, *gens, **args)

    def invert(self, g):
        """See the invert function in sympy.polys"""
        from sympy.polys import invert
        return invert(self, g)


class AtomicExpr(Atom, Expr):
    """
    A parent class for object which are both atoms and Exprs.

    Examples: Symbol, Number, Rational, Integer, ...
    But not: Add, Mul, Pow, ...
    """

    is_Atom = True

    __slots__ = []

    def _eval_derivative(self, s):
        if self == s:
            return S.One
        return S.Zero

    def as_numer_denom(self):
        return self, S.One

    def _eval_is_polynomial(self, syms):
        return True

    def _eval_is_rational_function(self, syms):
        return True

    def _eval_nseries(self, x, n, logx):
        return self

from mul import Mul
from add import Add
from power import Pow
from function import Derivative
from sympify import sympify
from symbol import Wild<|MERGE_RESOLUTION|>--- conflicted
+++ resolved
@@ -9,15 +9,6 @@
 class Expr(Basic, EvalfMixin):
     __slots__ = []
 
-<<<<<<< HEAD
-    # This determines if it is allowed to take derivatives wrt this type of
-    # object. Subclasses such as Symbol, Function and Derivative should set
-    # this to True to enable derivatives wrt them. The implementation in
-    # Derivative separates the Symbol and non-Symbol diff_wrt=True variables
-    # and temporarily converts the non-Symbol vars in Symbols when performing
-    # the differentiation.
-    _diff_wrt = False
-=======
     @property
     def _diff_wrt(self):
         """Is it allowed to take derivative wrt to this instance.
@@ -38,7 +29,6 @@
             False
         """
         return False
->>>>>>> 38960672
 
     def sort_key(self, order=None):
         # XXX: The order argument does not actually work
