from basic import Basic
from core import C
from sympify import sympify
from singleton import S
from expr import Expr, AtomicExpr
from cache import cacheit
from function import FunctionClass
from sympy.logic.boolalg import Boolean

import re
import warnings

class Symbol(AtomicExpr, Boolean):
    """
    Assumptions::
       commutative = True

    You can override the default assumptions in the constructor::
       >>> from sympy import symbols
       >>> A,B = symbols('A,B', commutative = False)
       >>> bool(A*B != B*A)
       True
       >>> bool(A*B*2 == 2*A*B) == True # multiplication by scalars is commutative
       True

    """

    is_comparable = False

    __slots__ = ['is_commutative', 'name']

    is_Symbol = True

<<<<<<< HEAD
    # Allow derivatives wrt symbols.
    _diff_wrt = True
=======
    @property
    def _diff_wrt(self):
        """Allow derivatives wrt Symbols.

        Examples
        ========

            >>> from sympy import Symbol
            >>> x = Symbol('x')
            >>> x._diff_wrt
            True
        """
        return True
>>>>>>> 38960672

    def __new__(cls, name, commutative=True, **assumptions):
        """Symbols are identified by name and assumptions::

        >>> from sympy import Symbol
        >>> Symbol("x") == Symbol("x")
        True
        >>> Symbol("x", real=True) == Symbol("x", real=False)
        False

        """

        if 'dummy' in assumptions:
            warnings.warn(
                    "\nThe syntax Symbol('x', dummy=True) is deprecated and will"
                    "\nbe dropped in a future version of Sympy. Please use Dummy()"
                    "\nor symbols(..., cls=Dummy) to create dummy symbols.",
                    DeprecationWarning)
            if assumptions.pop('dummy'):
                return Dummy(name, commutative, **assumptions)
        return Symbol.__xnew_cached_(cls, name, commutative, **assumptions)

    def __new_stage2__(cls, name, commutative=True, **assumptions):
        assert isinstance(name, str),`type(name)`
        obj = Expr.__new__(cls, **assumptions)
        obj.is_commutative = commutative
        obj.name = name
        return obj

    __xnew__       = staticmethod(__new_stage2__)            # never cached (e.g. dummy)
    __xnew_cached_ = staticmethod(cacheit(__new_stage2__))   # symbols are always cached

    def __getnewargs__(self):
        return (self.name, self.is_commutative)

    def _hashable_content(self):
        return (self.is_commutative, self.name)

    def sort_key(self, order=None):
        from sympy.core import S
        return self.class_key(), (1, (str(self),)), S.One.sort_key(), S.One

    def as_dummy(self):
        assumptions = self.assumptions0.copy()
        assumptions.pop('commutative', None)
        return Dummy(self.name, self.is_commutative, **assumptions)

    def __call__(self, *args):
        from function import Function
        return Function(self.name, nargs=len(args))(*args, **self.assumptions0)

    def as_real_imag(self, deep=True):
        return (C.re(self), C.im(self))

    def _eval_expand_complex(self, deep=True, **hints):
        re, im = self.as_real_imag()
        return re + im*S.ImaginaryUnit

    def _sage_(self):
        import sage.all as sage
        return sage.var(self.name)

    @property
    def is_number(self):
        return False

    @property
    def free_symbols(self):
        return set([self])

class Dummy(Symbol):
    """Dummy symbols are each unique, identified by an internal count index ::

    >>> from sympy import Dummy
    >>> bool(Dummy("x") == Dummy("x")) == True
    False

    If a name is not supplied then a string value of the count index will be
    used. This is useful when a temporary variable is needed and the name
    of the variable used in the expression is not important. ::
    >>> Dummy._count = 0 # /!\ this should generally not be changed; it is being
    >>> Dummy()          # used here to make sure that the doctest passes.
    _0

    """

    _count = 0

    __slots__ = ['dummy_index']

    is_Dummy = True

    def __new__(cls, name=None, commutative=True, **assumptions):
        if name is None:
            name = str(Dummy._count)

        obj = Symbol.__xnew__(cls, name, commutative=commutative, **assumptions)

        Dummy._count += 1
        obj.dummy_index = Dummy._count
        return obj

    def _hashable_content(self):
        return Symbol._hashable_content(self) + (self.dummy_index,)

class Wild(Symbol):
    """
    Wild() matches any expression but another Wild().
    """

    __slots__ = ['exclude', 'properties']

    is_Wild = True

    def __new__(cls, name, exclude=None, properties=None, **assumptions):
        if type(exclude) is list:
            exclude = tuple(exclude)
        if type(properties) is list:
            properties = tuple(properties)

        return Wild.__xnew__(cls, name, exclude, properties, **assumptions)

    def __getnewargs__(self):
        return (self.name, self.exclude, self.properties)

    @staticmethod
    @cacheit
    def __xnew__(cls, name, exclude, properties, **assumptions):
        obj = Symbol.__xnew__(cls, name, **assumptions)

        if exclude is None:
            obj.exclude = None
        else:
            obj.exclude = tuple([sympify(x) for x in exclude])
        if properties is None:
            obj.properties = None
        else:
            obj.properties = tuple(properties)
        return obj

    def _hashable_content(self):
        return (self.name, self.exclude, self.properties )

    # TODO add check against another Wild
    def matches(self, expr, repl_dict={}, evaluate=False):
        if self in repl_dict:
            if repl_dict[self] == expr:
                return repl_dict
            else:
                return None
        if self.exclude:
            for x in self.exclude:
                if x in expr:
                    return None
        if self.properties:
            for f in self.properties:
                if not f(expr):
                    return None
        repl_dict = repl_dict.copy()
        repl_dict[self] = expr
        return repl_dict

    def __call__(self, *args, **assumptions):
        from sympy.core.function import WildFunction
        return WildFunction(self.name, nargs=len(args))(*args, **assumptions)

_re_var_range = re.compile(r"^(.*?)(\d*):(\d+)$")
_re_var_scope = re.compile(r"^(.):(.)$")
_re_var_split = re.compile(r"\s*,\s*|\s+")

def symbols(names, **args):
    """
    Transform strings into instances of :class:`Symbol` class.

    :func:`symbols` function returns a sequence of symbols with names taken
    from ``names`` argument, which can be a comma or whitespace delimited
    string, or a sequence of strings::

        >>> from sympy import symbols, Function

        >>> x, y, z = symbols('x,y,z')
        >>> a, b, c = symbols('a b c')

    The type of output is dependent on the properties of input arguments::

        >>> symbols('x')
        x
        >>> symbols('x,')
        (x,)
        >>> symbols('x,y')
        (x, y)
        >>> symbols(('a', 'b', 'c'))
        (a, b, c)
        >>> symbols(['a', 'b', 'c'])
        [a, b, c]
        >>> symbols(set(['a', 'b', 'c']))
        set([a, b, c])

    If an iterable container is needed for a single symbol, set the ``seq``
    argument to ``True`` or terminate the symbol name with a comma::

        >>> symbols('x', seq=True)
        (x,)

    To reduce typing, range syntax is supported to create indexed symbols::

        >>> symbols('x:10')
        (x0, x1, x2, x3, x4, x5, x6, x7, x8, x9)

        >>> symbols('x5:10')
        (x5, x6, x7, x8, x9)

        >>> symbols('x5:10,y:5')
        (x5, x6, x7, x8, x9, y0, y1, y2, y3, y4)

        >>> symbols(('x5:10', 'y:5'))
        ((x5, x6, x7, x8, x9), (y0, y1, y2, y3, y4))

    To reduce typing even more, lexicographic range syntax is supported::

        >>> symbols('x:z')
        (x, y, z)

        >>> symbols('a:d,x:z')
        (a, b, c, d, x, y, z)

        >>> symbols(('a:d', 'x:z'))
        ((a, b, c, d), (x, y, z))

    All newly created symbols have assumptions set accordingly to ``args``::

        >>> a = symbols('a', integer=True)
        >>> a.is_integer
        True

        >>> x, y, z = symbols('x,y,z', real=True)
        >>> x.is_real and y.is_real and z.is_real
        True

    Despite its name, :func:`symbols` can create symbol--like objects of
    other type, for example instances of Function or Wild classes. To
    achieve this, set ``cls`` keyword argument to the desired type::

        >>> symbols('f,g,h', cls=Function)
        (f, g, h)

        >>> type(_[0])
        <class 'sympy.core.function.UndefinedFunction'>

    """
    result = []
    if 'each_char' in args:
        warnings.warn("The each_char option to symbols() and var() is "
            "deprecated.  Separate symbol names by spaces or commas instead.",
            DeprecationWarning)

    if isinstance(names, basestring):
        names = names.strip()
        as_seq= names.endswith(',')
        if as_seq:
            names = names[:-1].rstrip()
        if not names:
            raise ValueError('no symbols given')

        names = _re_var_split.split(names)
        if args.pop('each_char', False) and not as_seq and len(names) == 1:
            return symbols(tuple(names[0]), **args)

        cls = args.pop('cls', Symbol)
        seq = args.pop('seq', as_seq)

        for name in names:
            if not name:
                raise ValueError('missing symbol')

            if ':' not in name:
                symbol = cls(name, **args)
                result.append(symbol)
                continue

            match = _re_var_range.match(name)

            if match is not None:
                name, start, end = match.groups()

                if not start:
                    start = 0
                else:
                    start = int(start)

                for i in xrange(start, int(end)):
                    symbol = cls("%s%i" % (name, i), **args)
                    result.append(symbol)

                seq = True
                continue

            match = _re_var_scope.match(name)

            if match is not None:
                start, end = match.groups()

                for name in xrange(ord(start), ord(end)+1):
                    symbol = cls(chr(name), **args)
                    result.append(symbol)

                seq = True
                continue

            raise ValueError("'%s' is not a valid symbol range specification" % name)

        if not seq and len(result) <= 1:
            if not result:
                raise ValueError('missing symbol') # should never happen
            return result[0]

        return tuple(result)
    else:
        for name in names:
            result.append(symbols(name, **args))

        return type(names)(result)

def var(names, **args):
    """
    Create symbols and inject them into the global namespace.

    This calls :func:`symbols` with the same arguments and puts the results
    into the *global* namespace. It's recommended not to use :func:`var` in
    library code, where :func:`symbols` has to be used::

        >>> from sympy import var

        >>> var('x')
        x
        >>> x
        x

        >>> var('a,ab,abc')
        (a, ab, abc)
        >>> abc
        abc

        >>> var('x,y', real=True)
        (x, y)
        >>> x.is_real and y.is_real
        True

    See :func:`symbol` documentation for more details on what kinds of
    arguments can be passed to :func:`var`.

    """
    def traverse(symbols, frame):
        """Recursively inject symbols to the global namespace. """
        for symbol in symbols:
            if isinstance(symbol, Basic):
                frame.f_globals[symbol.name] = symbol
            elif isinstance(symbol, FunctionClass):
                frame.f_globals[symbol.__name__] = symbol
            else:
                traverse(symbol, frame)

    from inspect import currentframe
    frame = currentframe().f_back

    try:
        syms = symbols(names, **args)

        if syms is not None:
            if isinstance(syms, Basic):
                frame.f_globals[syms.name] = syms
            elif isinstance(syms, FunctionClass):
                frame.f_globals[syms.__name__] = syms
            else:
                traverse(syms, frame)
    finally:
        del frame # break cyclic dependencies as stated in inspect docs

    return syms<|MERGE_RESOLUTION|>--- conflicted
+++ resolved
@@ -31,10 +31,6 @@
 
     is_Symbol = True
 
-<<<<<<< HEAD
-    # Allow derivatives wrt symbols.
-    _diff_wrt = True
-=======
     @property
     def _diff_wrt(self):
         """Allow derivatives wrt Symbols.
@@ -48,7 +44,6 @@
             True
         """
         return True
->>>>>>> 38960672
 
     def __new__(cls, name, commutative=True, **assumptions):
         """Symbols are identified by name and assumptions::
