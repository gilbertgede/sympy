--- conflicted
+++ resolved
@@ -1,11 +1,7 @@
 from sympy import (Lambda, Symbol, Function, Derivative, Subs, sqrt,
         log, exp, Rational, Float, sin, cos, acos, diff, I, re, im,
         oo, zoo, nan, E, expand, pi, O, Sum, S, polygamma, loggamma,
-<<<<<<< HEAD
-        Tuple, Dummy, Eq)
-=======
         Tuple, Dummy, Eq, Expr)
->>>>>>> 38960672
 from sympy.utilities.pytest import XFAIL, raises
 from sympy.abc import x, y, n
 from sympy.core.function import PoleError
@@ -401,8 +397,6 @@
     assert diff(exp(x), t) == xd * exp(x)
     assert diff(sqrt(x), t) == xd / (2 * sqrt(x))
 
-<<<<<<< HEAD
-=======
 def test_diff_wrt_value():
     x = Symbol('x')
     f = Function('f')
@@ -413,7 +407,6 @@
     assert Derivative(f(x),x)._diff_wrt == True
     assert Derivative(x**2,x)._diff_wrt == False
 
->>>>>>> 38960672
 def test_diff_wrt():
     x = Symbol('x')
     f = Function('f')
@@ -439,11 +432,8 @@
     assert diff(f(x), x).diff(f(x)) == 0
     assert (sin(f(x)) - cos(diff(f(x), x))).diff(f(x)) == cos(f(x))
 
-<<<<<<< HEAD
-=======
     assert diff(sin(fx), fx, x) == diff(sin(fx), x, fx)
 
->>>>>>> 38960672
     # Chain rule cases
     assert f(g(x)).diff(x) ==\
         Derivative(f(g(x)),g(x))*Derivative(g(x),x)
@@ -454,8 +444,6 @@
 
     assert diff(f(g(x)),g(x)) == Derivative(f(g(x)),g(x))
 
-<<<<<<< HEAD
-=======
 def test_diff_wrt_not_allowed():
     x = Symbol('x')
     y = Symbol('y')
@@ -464,7 +452,6 @@
     raises(ValueError, 'diff(exp(x*y)),x*y')
     raises(ValueError, 'diff(1+x,1+x)')
 
->>>>>>> 38960672
 def test_klein_gordon_lagrangian():
     x = Symbol('x')
     t = Symbol('t')
